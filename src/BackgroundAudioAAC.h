/*
    BackgroundAudio
    Plays an audio file using IRQ driven decompression.  Main loop() writes
    data to the buffer but isn't blocked while playing

    Copyright (c) 2024 Earle F. Philhower, III <earlephilhower@yahoo.com>

    This program is free software: you can redistribute it and/or modify
    it under the terms of the GNU General Public License as published by
    the Free Software Foundation, either version 3 of the License, or
    (at your option) any later version.

    This program is distributed in the hope that it will be useful,
    but WITHOUT ANY WARRANTY; without even the implied warranty of
    MERCHANTABILITY or FITNESS FOR A PARTICULAR PURPOSE.  See the
    GNU General Public License for more details.

    You should have received a copy of the GNU General Public License
    along with this program.  If not, see <http://www.gnu.org/licenses/>.
*/

#pragma once
#include <Arduino.h>
#include "WrappedAudioOutputBase.h"
#include "BackgroundAudioGain.h"
#include "BackgroundAudioBuffers.h"
#include "libhelix-aac/aacdec.h"

<<<<<<< HEAD
// Interrupt-driven AAC decoder.  Generates a full frame of samples each cycle
// and uses the RawBuffer to safely hand data from the app to the decompressor.
// Templated to avoid VTable indirection while supporting I2S and PWM.
=======
/**
    @brief Interrupt-driven AAC decoder.  Generates a full frame of samples each cycle  and uses the RawBuffer to safely hand data from the app to the decompressor.

    @tparam DataBuffer The type of raw data buffer, either normal `RawDataBuffer` or `ROMDataBuffer` as appropriate.
*/
>>>>>>> f666d387
template<class DataBuffer>
class BackgroundAudioAACClass {
public:
    BackgroundAudioAACClass() {
        _playing = false;
        _paused = false;
        _out = nullptr;
    }

    /**
        @brief Construct an AAC decoder with a given AudioOutputBase

        @param [in] d AudioOutputBase device (MixerInput or I2S or PWM, etc.) to decode tp
    */
    BackgroundAudioAACClass(AudioOutputBase &d) {
        _playing = false;
        _paused = false;
        setDevice(&d);
    }

    ~BackgroundAudioAACClass() {}

    /**
           @brief Set an output device before `begin`

           @param [in] d Pointer to `AudioOutputDevice` to send decoded data to

           @return True on success
    */
    bool setDevice(AudioOutputBase *d) {
        if (!_playing) {
            _out = d;
            return true;
        }
        return false;
    }

    /**
                @brief Set the gain multiplier (volume) for the stream.  Takes effect immediately.

                @param [in] scale Floating point value from 0.0....16.0 to multiply all audio data by
    */
    void setGain(float scale) {
        _gain = (int32_t)(scale * (1 << 16));
    }

    /**
          @brief Starts the background AAC decoder/player.  Will initialize the output device and start sending silence immediately.

          @details
          Note that this needs to allocate a significant large and contiguout amount of heap to function,
          so it should be called early on in the program to ensure that allocation can succeed.

          @return True on success, false if already started.
    */
    bool begin() {
        if (_playing || !_out) {
            return false;
        }

        _hAACDecoder = AACInitDecoderPre(_private, sizeof(_private));
        if (!_hAACDecoder) {
            return false;
        }

        // We will use natural frame size to minimize mismatch
        _out->setBuffers(5, framelen);  // Framelen is in samples, but buffers takes words, which means 2 samples per word so we're good!
        _out->onTransmit(&_cb, (void *)this); // The pump we will use to generate our audio
        _out->setBitsPerSample(16);
        _out->setStereo(true);
        _out->setFrequency(44100);
        _out->begin();

        // Stuff with silence to start
        uint16_t zeros[32] __attribute__((aligned(4))) = {};
        while (_out->availableForWrite() > 32) {
            _out->write((uint8_t *)zeros, sizeof(zeros));
        }
        _playing = true;

        return true;
    }


    /**
          @brief Stops the AAC decoder process and the calls the output device's end to shut it down, too.
    */
    void end() {
        if (_playing) {
            _out->end();
            //AACFreeDecoder(_hAACDecoder);
        }
    }
    /**
         @brief Determines if the AAC decoder has been started

         @returns True if running
    */
    bool playing() {
        return _playing;
    }

    /**
               @brief Writes a block of raw data to the decoder's buffer

               @details
               Copies up to `len` bytes into the raw buffer for the object.  Can be called before `begin`,
               and can write less fewer than the number of bytes requested if there is not enough space.
               Will not block.

               For ROM buffers this does not actually copy data, only the pointer.  Therefore, for ROM
               buffers you cannot concatenate data by calling multiple writes because the second write
               will throw out all the data from the first one.  Use `flush` and `write` when ready for
               a completely new buffer.

               @param [in] data Uncompressed input data
               @param [in] len Number of bytes to write

               @return Number of bytes written
    */
    size_t write(const void *data, size_t len) {
        return _ib.write((const uint8_t *)data, len);
    }

    /**
                   @brief Gets number of bytes available to write to raw buffer

                   @details
                   For ROM buffers, this is always 0 after a write has happened.  Because ROM buffers don't
                   actually allocate any RAM for buffering and simply store the pointer passed in from `write`
                   there is no real space available for an app to `write` to.  An app can simply `flush` and
                   `write` a new complete buffer if needed ignoring `availableForWrite` in the ROM case.

                   @return Bytes that can be written
    */
    size_t availableForWrite() {
        return _ib.availableForWrite();
    }

    /**
              @brief Gets number of bytes already in the raw buffer

              @return Bytes of raw data in the buffer
    */
    size_t available() {
        return _ib.available() - _accumShift;
    }

    /**
             @brief Determine if no more AAC file is present in the buffer

             @return True if no raw AAC data is still left to process
    */
    bool done() {
        return available() <= 16; // Some minimum framesize
    }

    /**
             @brief Get number of "frames" (1024 or 2048 stereo samples) processed by decoder

             @return Number of frames, where frames are `framelen` stereo samples in size
    */
    uint32_t frames() {
        return _frames;
    }

    /**
                @brief Get the number of input data shifts processed by decoder since `begin`

                @return Number of times data has been shifted in the raw input buffer
    */
    uint32_t shifts() {
        return _shifts;
    }

    /**
              @brief Get the number of times the MP3 decoder has underflowed waiting on raw data since `begin`

              @return Number of frames of underflow data have occurred
    */
    uint32_t underflows() {
        return _underflows;
    }

    /**
              @brief Get the number of decoder errors since `begin`

              @return Number of decode errors encountered
    */
    uint32_t errors() {
        return _errors;
    }

    /**
            @brief Get the number of full buffer dumps (catastrophic data error) since `begin`

            @return Number of complete buffer throw-aways
    */
    uint32_t dumps() {
        return _dumps;
    }

    /**
                @brief Flushes any existing raw data, resets the processor to start a new MP3

                @details
                This is only needed to abort a currently playing MP3 file (i.e. skipping a track in the middle).
                Multiple MP3 files can just be concatenated together in the input buffer with `write`
    */
    void flush() {
        noInterrupts();
        _ib->flush();
        _accumShift = 0;
        interrupts();
    }

    /**
              @brief Pause the decoder.  Won't process raw input data and will transmit silence
    */
    void pause() {
        _paused = true;
    }

    /**
            @brief Determine if the playback is paused

            @return True of WAV playback has been paused
    */
    bool paused() {
        return _paused;
    }

    /**
           @brief Unpause previously paused playback.  Will start processing input data again
    */
    void unpause() {
        _paused = false;
    }

private:
    static void _cb(void *ptr) {
        ((BackgroundAudioAACClass*)ptr)->pump();
    }

    void generateOneFrame() {
        // Every frame requires shifting all remaining data (6K?) before processing.
        // We're not decoding AACs, we're shifting data!  Instead, scroll down and only
        // shift when we're > 1/2 of the total buffer size.  We'll still shift to
        // allow new data to be written, but we'll do it much less frequently.

        int nextFrame = AACFindSyncWord((uint8_t *)_ib.buffer() + _accumShift, _ib.available() - _accumShift);
        if (nextFrame == -1) {
            // Could not find a sync word but we need to send a frame now do dump entire buffer and play silence
            _ib.shiftUp(_ib.available());
            _accumShift = 0;
            bzero(_outSample, sizeof(_outSample));
            _errors++;
            _dumps++;
        } else {
            _accumShift += nextFrame;
            const unsigned char *inBuff = _ib.buffer() + _accumShift;
            int bytesLeft = _ib.available() - _accumShift;
            int ret = AACDecode(_hAACDecoder, (unsigned char **)&inBuff, &bytesLeft, (int16_t *)_outSample);
            if (ret) {
                // Error in decode, play silence and skip
                _accumShift++; // Just go one past the current bad sync and try again
                _errors++;
                bzero(_outSample, sizeof(_outSample));
            } else {
                AACFrameInfo fi;
                AACGetLastFrameInfo(_hAACDecoder, &fi);
                _sampleRate = fi.sampRateOut;
                _outSamples = fi.outputSamps / 2;
                _accumShift = inBuff - _ib.buffer();
                _frames++;
                if (fi.nChans == 1) {
                    for (int i = 0; i < _outSamples; i++) {
                        _outSample[i][1] = _outSample[1][0];
                    }
                }
            }
        }

        // If we accumulate too large of a shift, actually do the shift so more space for writer
        if (_accumShift > _ib.size() / 2) {
            _ib.shiftUp(_accumShift);
            _accumShift = 0;
            _shifts++;
        }

        ApplyGain((int16_t *)_outSample, _outSamples * 2, _gain);
    }

    void pump() {
        while (_out->availableForWrite() >= (int)framelen) {
            if (_paused) {
                bzero((uint8_t *)_outSample, _outSamples * 2 * sizeof(int16_t));
            } else {
                generateOneFrame();
                if (_sampleRate) {
                    _out->setFrequency(_sampleRate);
                }
            }
            _out->write((uint8_t *)_outSample, _outSamples * 2 * sizeof(int16_t));
        }
    }

private:
    AudioOutputBase *_out = nullptr;
    HAACDecoder _hAACDecoder;
    uint8_t _private[/*sizeof(AACDecInfo)*/ 96 + /*sizeof(PSInfoBase)*/ 28752 + /*sizeof(PSInfoSBR)*/ 50788 + 16];
    bool _playing = false;
    bool _paused = false;
    static const size_t framelen = 2048;
    int16_t _outSample[framelen][2] __attribute__((aligned(4)));
    int _outSamples = 1024;
    int _sampleRate = 44000;
    DataBuffer _ib;
    int32_t _gain = 1 << 16;
    uint32_t _accumShift = 0;

    // AAC quality stats, cumulative
    uint32_t _frames = 0;
    uint32_t _shifts = 0;
    uint32_t _underflows = 0;
    uint32_t _errors = 0;
    uint32_t _dumps = 0;
};


/**
    @brief General purpose AAC background player with an 8KB buffer.  Needs to have `write` called repeatedly with data.
*/
using BackgroundAudioAAC = BackgroundAudioAACClass<RawDataBuffer<8 * 1024>>;

/**
    @brief Special purpose AAC player for use with ROM or data already completely in RAM. Does not copy any data, uses single written data pointer directly.
*/using ROMBackgroundAudioAAC = BackgroundAudioAACClass<ROMDataBuffer>;<|MERGE_RESOLUTION|>--- conflicted
+++ resolved
@@ -26,17 +26,11 @@
 #include "BackgroundAudioBuffers.h"
 #include "libhelix-aac/aacdec.h"
 
-<<<<<<< HEAD
-// Interrupt-driven AAC decoder.  Generates a full frame of samples each cycle
-// and uses the RawBuffer to safely hand data from the app to the decompressor.
-// Templated to avoid VTable indirection while supporting I2S and PWM.
-=======
 /**
     @brief Interrupt-driven AAC decoder.  Generates a full frame of samples each cycle  and uses the RawBuffer to safely hand data from the app to the decompressor.
 
     @tparam DataBuffer The type of raw data buffer, either normal `RawDataBuffer` or `ROMDataBuffer` as appropriate.
 */
->>>>>>> f666d387
 template<class DataBuffer>
 class BackgroundAudioAACClass {
 public:
